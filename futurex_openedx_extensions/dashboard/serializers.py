--- conflicted
+++ resolved
@@ -1388,7 +1388,6 @@
         return {key: str(value) for key, value in revision_ids.items()}
 
 
-<<<<<<< HEAD
 class CategorySerializer(OptionalFieldsSerializerMixin, FxPermissionInfoSerializerMixin, serializers.Serializer):
     """Serializer for course category."""
     id = serializers.CharField(read_only=True)  # pylint: disable=invalid-name
@@ -1520,7 +1519,8 @@
 class CourseCategoriesSerializer(ReadOnlySerializer):
     """Serializer for assigning categories to a course."""
     categories = serializers.ListField(child=serializers.CharField(), required=True)
-=======
+
+
 class LearnerUnenrollSerializer(FxPermissionInfoSerializerMixin, serializers.Serializer):
     """
     Serializer for unenrolling a learner from a course.
@@ -1600,5 +1600,4 @@
 
     def update(self, instance: Any, validated_data: Any) -> Any:
         """Not implemented: Update an existing object."""
-        raise ValueError('This serializer does not support update.')
->>>>>>> 47252b57
+        raise ValueError('This serializer does not support update.')