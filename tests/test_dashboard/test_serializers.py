--- conflicted
+++ resolved
@@ -1737,7 +1737,6 @@
         serializer.create(course_data)
 
 
-<<<<<<< HEAD
 def test_category_serializer_category_context_missing():
     """Verify that CategorySerializer raises error if 'categories' missing in context."""
     with pytest.raises(ValidationError) as exc_info:
@@ -1788,7 +1787,8 @@
     with pytest.raises(ValidationError) as exc_info:
         serializer.is_valid(raise_exception=True)
     assert 'User does not have required access for tenant (1)' in str(exc_info)
-=======
+
+
 @pytest.mark.django_db
 @pytest.mark.usefixtures('base_data')
 class TestLearnerUnenrollSerializer:  # pylint: disable=attribute-defined-outside-init
@@ -2068,5 +2068,4 @@
         with pytest.raises(ValidationError) as exc_info:
             serializer.get_user()
         assert 'Invalid user' in str(exc_info.value)
-        mock_get_user_by_key.assert_called_once_with(None)
->>>>>>> 47252b57
+        mock_get_user_by_key.assert_called_once_with(None)