--- conflicted
+++ resolved
@@ -3268,7 +3268,6 @@
 
 
 @pytest.mark.usefixtures('base_data')
-<<<<<<< HEAD
 class TestPaymentOrdersView(BaseTestViewMixin):
     """Tests for PaymentOrdersView"""
     VIEW_NAME = 'fx_dashboard:payments-orders'
@@ -3855,7 +3854,9 @@
         assert isinstance(response.data, dict)
         reason = response.data.get('reason') or response.data.get('detail') or ''
         assert reason == '(0) Some error'
-=======
+
+
+@pytest.mark.usefixtures('base_data')
 @ddt.ddt
 class TestLearnerUnenrollView(BaseTestViewMixin):
     """Tests for LearnerUnenrollView"""
@@ -4162,5 +4163,4 @@
             self.assertIn(
                 'You do not have permission to unenroll learners from this course',
                 response.data['reason']
-            )
->>>>>>> 47252b57
+            )